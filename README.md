--- conflicted
+++ resolved
@@ -16,14 +16,8 @@
 
 ```bash
 ./install.sh
-<<<<<<< HEAD
+conda activate causalrivers
 python 0_generate_datasets.py
-=======
-conda activate causalrivers
-python 0_generate_datsets.py
-```
-Alternatively, you can execute the following commands: 
->>>>>>> 18ac59de
 ```
 
 Alternatively, you can execute the following commands by hand:
@@ -34,12 +28,7 @@
 wget https://github.com/CausalRivers/benchmark/releases/download/First_release/product.zip
 unzip product
 rm product.zip
-<<<<<<< HEAD
 python 0_generate_datasets.py
-=======
-conda activate causalrivers
-python 0_generate_datsets.py
->>>>>>> 18ac59de
 ```
 
 ## Functionality
